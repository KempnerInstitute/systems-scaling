run_name: test-olmo-debug-precision
seed: 0
dry_run: false

max_duration: 48000 # ~12B tokens for batches of 256 x 2048
training: 
  batch_size: 512 # global_train_batch_size
device_train_microbatch_size: 32 # For H100 w/color, need smaller for RHO methods

model:
  # 151m non-embedding params
  d_model: 1024
  mlp_ratio: 4
  # mlp_hidden_size: 4096
  n_heads: 16
  n_layers: 6 # 12
  context_length: 512 #2048
  rope: true
  attention_layer_norm: true
  attention_layer_norm_with_affine: true 
  multi_query_attention: false
  include_bias: false
  block_type: sequential
  layer_norm_type: default
  layer_norm_with_affine: true 
  bias_for_layer_norm: false
  activation_type: gelu 
  attention_dropout: 0.0
  residual_dropout: 0.0
  embedding_dropout: 0.0
  # Llama-2-7b
  vocab_size: 32100
  embedding_size: 32100
  # Llama 3
  # vocab_size: 128256 
  # embedding_size: 128256 
  eos_token_id: 2
  pad_token_id: 0 # 2
  init_device: meta
  init_fn: mitchell
  weight_tying: false

  # quantizations
  # "float16”, “fp16”, “bfloat16”, “bf16”, “fp8_e5m2”, “fp8_e4m3”, “fp6_e3m2”, “fp6_e2m3”, "fp4_e2m1”, “fp4”, “int8”, “int4"
  w_mx_format: 'fp8_e4m3'
  a_mx_format: 'fp8_e4m3'


# TODO: add your own wandb information
wandb:
<<<<<<< HEAD
  name: ${model.w_mx_format}_${model.a_mx_format}_lr3e-4
=======
  name: ${model.w_mx_format}_${model.a_mx_format}_${oc.env:SLURM_ARRAY_TASK_ID}
>>>>>>> 92c321ba
  log_interval: ${console_log_interval}
  entity: harvardml
  project: test-precision-olmo-new
  group: debug

# compile: null

compile:
  mode: default

precision: amp_bf16
max_grad_norm: 1.0

fsdp:
  precision: mixed
  sharding_strategy: FULL_SHARD

scheduler:
  name: cosine_with_warmup
  t_warmup: 1000
  alpha_f: 0.1

optimizer:
  name: adamw
<<<<<<< HEAD
  learning_rate: 1.0e-3 #8.0e-4 # 1.0e-3
=======
  learning_rate: 3.0e-4 # 1.0e-3
>>>>>>> 92c321ba
  weight_decay: 0.0
  eps: 1e-15
  betas:
  - 0.9
  - 0.95
  metrics_log_interval: 100

activation_checkpointing: false
softmax_auxiliary_loss: false

# datasets:
#   name: algebraic-stack
#   path: 
#   tokenizer_used: t5-base

datasets:
  name: algebraic-stack
  # paths: ${path.glob:/n/holyscratch01/kempner_fellows/Lab/data/c4-tokenized-llama/*/*.npy}
  paths: "/n/holylfs06/LABS/kempner_shared/Everyone/testbed/text/redpajama-v1/tokenized/t5-base/arxiv" 
  tokenizer_used: t5-base
  # paths: "/n/holylfs06/LABS/kempner_shared/Everyone/testbed/text/fineweb-edu/tokenized/meta-llama-3/default"  
  # tokenizer_used: baseten/Meta-Llama-3-tokenizer
  memmap_dtype: uint16
  pad_direction: right
  num_workers: 16
  drop_last: true
  pin_memory: true
  prefetch_factor: 16
  persistent_workers: true
  timeout: 0
  extra_data_paths: null

tokenizer:
  identifier: google-t5/t5-base
  # identifier: baseten/Meta-Llama-3-tokenizer # meta-llama/Llama-2-7b-hf
  truncate_direction: right

save_folder: ${oc.env:CHECKPOINTS_PATH}/${model.w_mx_format}_${model.a_mx_format} #_${oc.env:SLURM_ARRAY_TASK_ID}
save_overwrite: true
# Sharded checkpoints (best for restarts)
save_interval: 6000
save_num_checkpoints_to_keep: 1 # only keep the latest
# Unsharded checkpoints (for final storage)
save_interval_unsharded: 6000
save_num_unsharded_checkpoints_to_keep: 100 # save all

load_path: null


speed_monitor:
  window_size: 1

console_log_interval: 10

eval_interval: 2000
eval_on_load: false
eval_subset_num_batches: 100
device_eval_batch_size: ${device_train_microbatch_size}
evaluators:
  ##########################
  # Perplexity evaluations #
  ##########################
  - label: redpajama
    data:
      datasets:
        redpajama_val: redpajama-val
      drop_last: true
  # - label: fineweb
  #   data:
  #     datasets:
  #       fineweb: fineweb
  #     drop_last: true
#   - label: c4
#     data:
#       datasets:
#         c4_val: c4-val
#       drop_last: true
#   - label: starcoder
#     data:
#       datasets:
#         starcoder_val: starcoder-val
#       drop_last: true
#   - label: proof_pile_2
#     data:
#       datasets:
#         proof_pile_2_val: proof-pile-2-val
#       drop_last: true
#   - label: fineweb_100b
#     data:
#       datasets:
#         fineweb_100b_val: fineweb-100b-val
#       drop_last: true
#   - label: fineweb_1T
#     data:
#       datasets:
#         fineweb_1T_val: fineweb-1T-val
#       drop_last: true
#   - label: fineweb_edu_100b
#     data:
#       datasets:
#         fineweb_edu_100b_val: fineweb-edu-100b-val
#       drop_last: true
#   - label: slimpajama
#     data:
#       datasets:
#         slimpajama_val: slimpajama-chunk1-val
#       drop_last: true
#   - label: smollm
#     data:
#       datasets:
#         smollm_val: smollm-corpus-val
#       drop_last: true



  ##########################
  # Train #
  ##########################
  
  # - label: piqa_train
  #   type: downstream

  # - label: openbook_qa_train
  #   type: downstream

  # - label: hellaswag_train
  #   type: downstream

  # - label: winogrande_train
  #   type: downstream
  
  # - label: arc_easy_train
  #   type: downstream
  
  # - label: arc_challenge_train
  #   type: downstream
  
  # - label: boolq_train
  #   type: downstream

  # - label: sciq_train
  #   type: downstream


#   ##########################
#   # Downstream evaluations from OLMO #
#   ##########################

#   - label: piqa_test
#     type: downstream
#     subset_num_batches: 1000 # do not subset here

#   - label: openbook_qa_test
#     type: downstream
#     subset_num_batches: 1000 # do not subset here

#   - label: hellaswag_test     
#     type: downstream
#     subset_num_batches: 1000 # do not subset here

#   - label: winogrande_test
#     type: downstream
#     subset_num_batches: 1000 # do not subset here

#   - label: arc_easy_test
#     type: downstream
#     subset_num_batches: 1000 # do not subset here

#   - label: arc_challenge_test
#     type: downstream
#     subset_num_batches: 1000 # do not subset here

#   - label: boolq_test
#     type: downstream
#     subset_num_batches: 1000 # do not subset here

#   - label: sciq_test
#     type: downstream
#     subset_num_batches: 1000 # do not subset here
  
# #  ##########################
# #   # Soft Downstream evaluations from OLMO #
# #   ##########################

#   - label: piqa_test
#     type: downstream
#     subset_num_batches: 1000 # do not subset here
#     ce_wrapper: true

#   - label: openbook_qa_test
#     type: downstream
#     subset_num_batches: 1000 # do not subset here
#     ce_wrapper: true

#   - label: hellaswag_test     
#     type: downstream
#     subset_num_batches: 1000 # do not subset here
#     ce_wrapper: true

#   - label: winogrande_test
#     type: downstream
#     subset_num_batches: 1000 # do not subset here
#     ce_wrapper: true

#   - label: arc_easy_test
#     type: downstream
#     subset_num_batches: 1000 # do not subset here
#     ce_wrapper: true

#   - label: arc_challenge_test
#     type: downstream
#     subset_num_batches: 1000 # do not subset here
#     ce_wrapper: true

#   - label: boolq_test
#     type: downstream
#     subset_num_batches: 1000 # do not subset here
#     ce_wrapper: true

#   - label: sciq_test
#     type: downstream
#     subset_num_batches: 1000 # do not subset here
#     ce_wrapper: true


#   - label: piqa_test
#     type: downstream
#     subset_num_batches: 1000 # do not subset here
#     ctx_ce_wrapper: true

#   - label: openbook_qa_test
#     type: downstream
#     subset_num_batches: 1000 # do not subset here
#     ctx_ce_wrapper: true

#   - label: hellaswag_test     
#     type: downstream
#     subset_num_batches: 1000 # do not subset here
#     ctx_ce_wrapper: true

# #   # Some sort of bug?
# #   # - label: winogrande_test
# #   #   type: downstream
# #   #   subset_num_batches: 1000 # do not subset here
# #   #   ctx_ce_wrapper: true

#   - label: arc_easy_test
#     type: downstream
#     subset_num_batches: 1000 # do not subset here
#     ctx_ce_wrapper: true

#   - label: arc_challenge_test
#     type: downstream
#     subset_num_batches: 1000 # do not subset here
#     ctx_ce_wrapper: true

#   - label: boolq_test
#     type: downstream
#     subset_num_batches: 1000 # do not subset here
#     ctx_ce_wrapper: true

#   - label: sciq_test
#     type: downstream
#     subset_num_batches: 1000 # do not subset here
#     ctx_ce_wrapper: true
  

# #   ##########################
# #   # Imbue evals
# #   ##########################
#   - label: imbue_code_comprehension
#     type: downstream
#     subset_num_batches: 1000 # do not subset here

#   - label: imbue_gsm8k
#     type: downstream
#     subset_num_batches: 1000 # do not subset here
  
#   - label: imbue_codegen
#     type: downstream
#     subset_num_batches: 1000 # do not subset here

# #   # And soft versions
#   - label: imbue_code_comprehension
#     type: downstream
#     subset_num_batches: 1000 # do not subset here
#     ce_wrapper: true

#   - label: imbue_gsm8k
#     type: downstream
#     subset_num_batches: 1000 # do not subset here
#     ce_wrapper: true

#   - label: imbue_codegen
#     type: downstream
#     subset_num_batches: 1000 # do not subset here
#     ce_wrapper: true

# #   ##########################
# #   # MMLU evals
# #   ##########################
#   - label: mmlu_stem_test
#     type: downstream
#     subset_num_batches: 1000 # do not subset here

#   - label: mmlu_humanities_test
#     type: downstream
#     subset_num_batches: 1000 # do not subset here

#   - label: mmlu_social_sciences_test
#     type: downstream
#     subset_num_batches: 1000 # do not subset here

#   - label: mmlu_other_test
#     type: downstream
#     subset_num_batches: 1000 # do not subset here

# #   # And soft versions
#   - label: mmlu_stem_test
#     type: downstream
#     subset_num_batches: 1000 # do not subset here
#     ce_wrapper: true

#   - label: mmlu_humanities_test
#     type: downstream
#     subset_num_batches: 1000 # do not subset here
#     ce_wrapper: true

#   - label: mmlu_social_sciences_test
#     type: downstream
#     subset_num_batches: 1000 # do not subset here
#     ce_wrapper: true

#   - label: mmlu_other_test
#     type: downstream
#     subset_num_batches: 1000 # do not subset here
#     ce_wrapper: true


# #   # MC versions
#   - label: mmlu_stem_mc_5shot_test
#     type: downstream
#     subset_num_batches: 1000 # do not subset here

#   - label: mmlu_humanities_mc_5shot_test
#     type: downstream
#     subset_num_batches: 1000 # do not subset here

#   - label: mmlu_social_sciences_mc_5shot_test
#     type: downstream
#     subset_num_batches: 1000 # do not subset here

#   - label: mmlu_other_mc_5shot_test
#     type: downstream
#     subset_num_batches: 1000 # do not subset here

# #   # And soft versions
#   - label: mmlu_stem_mc_5shot_test
#     type: downstream
#     subset_num_batches: 1000 # do not subset here
#     ce_wrapper: true  

#   - label: mmlu_humanities_mc_5shot_test
#     type: downstream
#     subset_num_batches: 1000 # do not subset here
#     ce_wrapper: true

#   - label: mmlu_social_sciences_mc_5shot_test
#     type: downstream
#     subset_num_batches: 1000 # do not subset here
#     ce_wrapper: true

#   - label: mmlu_other_mc_5shot_test 
#     type: downstream
#     subset_num_batches: 1000 # do not subset here
#     ce_wrapper: true
    <|MERGE_RESOLUTION|>--- conflicted
+++ resolved
@@ -48,11 +48,7 @@
 
 # TODO: add your own wandb information
 wandb:
-<<<<<<< HEAD
-  name: ${model.w_mx_format}_${model.a_mx_format}_lr3e-4
-=======
   name: ${model.w_mx_format}_${model.a_mx_format}_${oc.env:SLURM_ARRAY_TASK_ID}
->>>>>>> 92c321ba
   log_interval: ${console_log_interval}
   entity: harvardml
   project: test-precision-olmo-new
@@ -77,11 +73,10 @@
 
 optimizer:
   name: adamw
-<<<<<<< HEAD
   learning_rate: 1.0e-3 #8.0e-4 # 1.0e-3
-=======
-  learning_rate: 3.0e-4 # 1.0e-3
->>>>>>> 92c321ba
+
+
+
   weight_decay: 0.0
   eps: 1e-15
   betas:
